--- conflicted
+++ resolved
@@ -1,10 +1,6 @@
 {	
     "format": "openag-standard-v1",
-<<<<<<< HEAD
     "name": "PFC EDU",
-=======
-    "name": "PCF_EDU",
->>>>>>> e30a66ea
     "version": "1",
     "uuid": "64d72849-2e30-4a4c-8d8c-71b6b3384126",
     "peripherals": [
