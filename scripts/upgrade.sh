--- conflicted
+++ resolved
@@ -36,12 +36,7 @@
 
 # Load our models
 echo 'Migrating the django/postgres database...'
-<<<<<<< HEAD
-export PYTHONPATH=$TOPDIR/venv/lib
-python3 manage.py migrate
-=======
 python3.6 manage.py migrate
->>>>>>> 50cddf2d
 
 # Also need to make our user super again for the django admin
 echo "from django.contrib.auth.models import User; User.objects.filter(email='openag@openag.edu').delete(); User.objects.create_superuser('openag', 'openag@openag.edu', 'openag')" | python3.6 manage.py shell
